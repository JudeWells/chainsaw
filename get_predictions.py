"""
Script for running Chainsaw

Created by: Jude Wells 2023-04-19

User can provide any of the following as an input to get predictions:
    - a single uniprot id (alphafold model will be downloaded and parsed)
    - a list of uniprot ids (alphafold model will be downloaded and parsed)
    - a list of pdb ids (alphafold model will be downloaded and parsed)
    - a path to a directory with PDBs or MMCIF files
"""

import argparse
import csv
import logging
import hashlib
import numpy as np
import os
from pathlib import Path
import sys
import time
import torch
from typing import List
from scipy.spatial import distance_matrix

import Bio.PDB

from src.utils import common as common_utils
from src.factories import pairwise_predictor
from src.utils.cif2pdb import cif2pdb
from src.create_features.secondary_structure.secondary_structure_features import renum_pdb_file,\
    calculate_ss, make_ss_matrix
from src.utils.pymol_3d_visuals import generate_pymol_image
from src.models.results import PredictionResult
from src.prediction_result_file import PredictionResultsFile


LOG = logging.getLogger(__name__)
REPO_ROOT = Path(__file__).parent.resolve()
STRIDE_EXE = os.environ.get('STRIDE_EXE', str(REPO_ROOT / "stride" / "stride"))
PYMOL_EXE = "/Applications/PyMOL.app/Contents/MacOS/PyMOL" # only required if you want to generate 3D images
OUTPUT_COLNAMES = ['chain_id', 'sequence_md5', 'nres', 'ndom', 'chopping', 'uncertainty']

ACCEPTED_STRUCTURE_FILE_SUFFIXES = ['.pdb', '.cif']

def setup_logging():
    loglevel = os.environ.get('LOGLEVEL', 'INFO').upper()
    # log all messages to stderr so results can be sent to stdout
    logging.basicConfig(level=loglevel,
                    stream=sys.stderr,
                    format='%(asctime)s | %(levelname)s | %(message)s',
                    datefmt='%m/%d/%Y %I:%M:%S %p')

def make_boundary_matrix(ss):
    """
    makes a matrix where  the boundary residues
    of the sec struct component are 1
    """
    ss_lines = np.zeros_like(ss)
    diag = np.diag(ss)
    if max(diag) == 0:
        return ss_lines
    padded_diag = np.zeros(len(diag) + 2)
    padded_diag[1:-1] = diag
    diff_before = diag - padded_diag[:-2]
    diff_after = diag - padded_diag[2:]
    start_res = np.where(diff_before == 1)[0]
    end_res = np.where(diff_after == 1)[0]
    ss_lines[start_res, :] = 1
    ss_lines[:, start_res] = 1
    ss_lines[end_res, :] = 1
    ss_lines[:, end_res] = 1
    return ss_lines


def inference_time_create_features(pdb_path, chain="A", secondary_structure=True,
                                   renumber_pdbs=True, add_recycling=True, add_mask=False,
                                   stride_path=STRIDE_EXE, ss_mod=False,
                                   *,
                                   model_structure: Bio.PDB.Structure=None,
                                   ):
    if pdb_path.endswith(".cif"):
        pdb_path = cif2pdb(pdb_path)
    
    # HACK: allow `model_structure` to be created elsewhere (to avoid reparsing)
    # Ideally this would always happen further upstream and we wouldn't
    # need to pass in `pdb_path`, however `pdb_path` is used to generate
    # additional files and I don't want to mess around with that logic.
    # -- Ian
    if not model_structure:
        model_structure = get_model_structure(pdb_path, chain=chain)
    
    dist_matrix = get_distance(model_structure)
    
    n_res = dist_matrix.shape[-1]
    if not secondary_structure:
        if add_recycling:
            recycle_dimensions = np.zeros([2, n_res, n_res]).astype(np.float32)
            dist_matrix = np.concatenate((dist_matrix, recycle_dimensions), axis=0)
        if add_mask:
            dist_matrix = np.concatenate((dist_matrix, np.zeros((1, n_res, n_res)).astype(np.float32)), axis=0)
        return dist_matrix
    else:
        if renumber_pdbs:
            output_pdb_path = pdb_path.replace('.pdb', '_renum.pdb').replace('.cif', '_renum.cif')
            renum_pdb_file(pdb_path, output_pdb_path)
        else:
            output_pdb_path = pdb_path
        ss_filepath = pdb_path + '_ss.txt'
        calculate_ss(output_pdb_path, chain, stride_path, ssfile=ss_filepath)
        helix, strand = make_ss_matrix(ss_filepath, nres=dist_matrix.shape[-1])
        if ss_mod:
            helix_boundaries = make_boundary_matrix(helix)
            strand_boundaries = make_boundary_matrix(strand)
        if renumber_pdbs:
            os.remove(output_pdb_path)
        os.remove(ss_filepath)
    LOG.info(f"Distance matrix shape: {dist_matrix.shape}, SS matrix shape: {helix.shape}")
    if ss_mod:
        stacked_features = np.stack((dist_matrix[0], helix, strand, helix_boundaries, strand_boundaries), axis=0)
    else:
        stacked_features = np.stack((dist_matrix[0], helix, strand), axis=0)
    if add_recycling:
        recycle_dimensions = np.zeros([2, n_res, n_res]).astype(np.float32)
        stacked_features = np.concatenate((stacked_features, recycle_dimensions), axis=0)
    if add_mask:
        stacked_features = np.concatenate((stacked_features, np.zeros((1, n_res, n_res)).astype(np.float32)), axis=0)
    stacked_features = stacked_features[None] # add batch dimension
    return torch.Tensor(stacked_features)


def get_model_structure(structure_path, chain='A') -> Bio.PDB.Structure:
    """
    Returns the Bio.PDB.Structure object for a given PDB or MMCIF file
    """
    chain_id = os.path.split(structure_path)[-1].split('.')[0]
    if structure_path.endswith('.pdb'):
        structure = Bio.PDB.PDBParser().get_structure(chain_id, structure_path)
    elif structure_path.endswith('.cif'):
        structure = Bio.PDB.MMCIFParser().get_structure(chain_id, structure_path)
    else:
        raise ValueError(f'Unrecognized file extension: {structure_path}')
    model = structure[0]
    return model

def get_model_structure_sequence(structure_model: Bio.PDB.Structure, chain='A') -> str:
    """
    Returns the MD5 hash of a given PDB or MMCIF structure
    """
    residues = [c for c in structure_model[chain].child_list]
    _3to1 = Bio.PDB.Polypeptide.protein_letters_3to1
    sequence = ''.join([_3to1[r.get_resname()] for r in residues])
    return sequence



def get_distance(structure_model: Bio.PDB.Structure, chain='A'):
    alpha_coords = np.array([residue['CA'].get_coord() for residue in \
                             structure_model[chain].get_residues()])
    x = distance_matrix(alpha_coords, alpha_coords)
    x[x == 0] = x[x > 0].min()  # replace zero values in pae / distance
    x = x ** (-1)
    x = np.expand_dims(x, axis=0) # todo is batch dimension needed?
    return x

def get_input_method(args):
    number_of_input_methods = sum([ args.uniprot_id is not None,
                                    args.uniprot_id_list_file is not None,
                                    args.structure_directory is not None,
                                    args.structure_file is not None,
                                    args.pdb_id_list_file is not None,
                                    args.pdb_id is not None])
    if number_of_input_methods != 1:
        raise ValueError('Exactly one input method must be provided')
    if args.uniprot_id is not None:
        return 'uniprot_id'
    elif args.uniprot_id_list_file is not None:
        return 'uniprot_id_list_file'
    elif args.structure_directory is not None:
        return 'structure_directory'
    elif args.structure_file is not None:
        return 'structure_file'
    else:
        raise ValueError('No input method provided')

def load_model(*, model_dir: str, remove_disordered_domain_threshold: float = 0.35,
                    min_ss_components: int = 2, min_domain_length: int = 30, ss_mod: bool = False):
    config = common_utils.load_json(os.path.join(model_dir, "config.json"))
    config["learner"]["remove_disordered_domain_threshold"] = remove_disordered_domain_threshold
    config["learner"]["post_process_domains"] = True
    config["learner"]["min_ss_components"] = min_ss_components
    config["learner"]["min_domain_length"] = min_domain_length
    learner = pairwise_predictor(config["learner"], output_dir=model_dir)
    if ss_mod:
        learner.ss_mod = True
    learner.eval()
    learner.load_checkpoints()
    return learner


def convert_domain_dict_strings(domain_dict):
    """
    Converts the domain dictionary into domain_name string and domain_bounds string
    eg. domain names D1|D2|D1
    eg. domain bounds 0-100|100-200|200-300
    """
    domain_names = []
    domain_bounds = []
    for k,v in domain_dict.items():
        if k=='linker':
            continue
        residues = sorted(v)
        for i, res in enumerate(residues):
            if i==0:
                start = res
            elif residues[i-1] != res - 1:
                domain_bounds.append(f'{start}-{residues[i-1]}')
                domain_names.append(k)
                start = res
            if i == len(residues)-1:
                domain_bounds.append(f'{start}-{res}')
                domain_names.append(k)

    return '|'.join(domain_names), '|'.join(domain_bounds)


def predict(model, pdb_path, renumber_pdbs=True, ss_mod=False) -> List[PredictionResult]:
    """
    Makes the prediction and returns a list of PredictionResult objects
    """
    start = time.time()

    # get model structure metadata
    pdbchain = "A"
    model_structure = get_model_structure(pdb_path, chain=pdbchain)
    model_structure_seq = get_model_structure_sequence(model_structure)
    model_structure_md5 = hashlib.md5(model_structure_seq.encode('utf-8')).hexdigest()

    x = inference_time_create_features(pdb_path, 
                                       chain=pdbchain, 
                                       secondary_structure=True, 
                                       renumber_pdbs=renumber_pdbs, 
                                       model_structure=model_structure,
                                       ss_mod=ss_mod,
                                       add_recycling=model.max_recycles > 0)

    A_hat, domain_dict, uncertainty_array = model.predict(x)
    names_str, bounds_str = convert_domain_dict_strings(domain_dict[0])
    uncertainty = uncertainty_array[0]

    if names_str == "":
        names = bounds = ()
    else:
        names = names_str.split('|')
        bounds = bounds_str.split('|')

    assert len(names) == len(bounds)

    # gather choppings into segments in domains 
    chopping_segs_by_domain = {}
    for domain_id, chopping in zip(names, bounds):
        if domain_id not in chopping_segs_by_domain:
            chopping_segs_by_domain[domain_id] = []
        chopping_segs_by_domain[domain_id].append(chopping)

    # convert list of segments "start-end" into chopping string for the domain 
    # (join distontiguous segs with "_")
    chopping_str_by_domain = { domid: '_'.join(segs) for domid, segs in chopping_segs_by_domain.items() }

    # sort domain choppings by the start residue in first segment
    sorted_domain_chopping_strs = sorted(chopping_str_by_domain.values(), key=lambda x: int(x.split('-')[0]))

    # convert to string (join domains with ",")
    chopping_str = ','.join(sorted_domain_chopping_strs)

    num_domains = len(chopping_str_by_domain)
    if num_domains == 0:
        chopping_str = None

    result = PredictionResult(pdb_path=pdb_path,
                                sequence_md5=model_structure_md5,
                                nres=len(model_structure_seq),
                                ndom=num_domains,
                                chopping=chopping_str,
                                uncertainty=uncertainty)

    runtime = time.time() - start
    LOG.info(f"Runtime: {round(runtime, 3)}s")
    return result


def write_csv_results(csv_writer, prediction_results: List[PredictionResult]):
    """
    Render list of PredictionResult results to file pointer
    """
    for res in prediction_results:
        row = {
            'chain_id': res.chain_id,
            'sequence_md5': res.sequence_md5,
            'nres': res.nres,
            'ndom': res.ndom,
            'chopping': res.chopping if res.chopping is not None else 'NULL',
            'uncertainty': f'{res.uncertainty:.3g}' if res.uncertainty is not None else 'NULL',
        }
        csv_writer.writerow(row)

def get_csv_writer(file_pointer):
    csv_writer = csv.DictWriter(file_pointer,
                                fieldnames=OUTPUT_COLNAMES,
                                delimiter='\t')
    return csv_writer

def run_single_pred(pdb_path, model, csv_writer, outer_save_dir, pymol_visual=False):
    result = predict(model, pdb_path)
    write_csv_results(csv_writer, [result])
    if pymol_visual:
        generate_pymol_image(
            pdb_path=str(result.pdb_path),
            chain='A',
            chopping=result.chopping or '',
            image_out_path=os.path.join(str(outer_save_dir), f'{result.pdb_path.name.replace(".pdb", "")}.png'),
            path_to_script=os.path.join(str(outer_save_dir), 'image_gen.pml'),
            pymol_executable=PYMOL_EXE,
        )
    return result


def main(args):
    outer_save_dir = args.save_dir
    input_method = get_input_method(args)
    model = load_model(
        model_dir=args.model_dir,
        remove_disordered_domain_threshold=args.remove_disordered_domain_threshold,
        min_ss_components=args.min_ss_components,
        min_domain_length=args.min_domain_length,
    )
    os.makedirs(outer_save_dir, exist_ok=True)
<<<<<<< HEAD
    prediction_results = []
    csv_writer = get_csv_writer(args.output)
    csv_writer.writeheader()
=======
    output_path = Path(args.output).absolute()

    prediction_results_file = PredictionResultsFile(
        csv_path=output_path,
        # use args.allow_append to mean allow_skip and allow_append
        allow_append=args.allow_append,
        allow_skip=args.allow_append,
    )

>>>>>>> 60437592
    if input_method == 'structure_directory':
        structure_dir = args.structure_directory
        for idx, fname in enumerate(os.listdir(structure_dir)):
            suffix = Path(fname).suffix
            LOG.debug(f"Checking file {fname} (suffix: {suffix}) ..")
            if suffix not in ACCEPTED_STRUCTURE_FILE_SUFFIXES:
                continue
<<<<<<< HEAD
            pdb_path = os.path.join(structure_dir, fname)
            LOG.info(f"Making prediction for file {fname}")
            result = run_single_pred(pdb_path, model, csv_writer,
                                     outer_save_dir, pymol_visual=args.pymol_visual)
            prediction_results.append(result)
    elif input_method == 'structure_file':
        result = run_single_pred(args.structure_file, model, csv_writer,
                                 outer_save_dir, pymol_visual=args.pymol_visual)
        prediction_results.append(result)
    else:
        raise NotImplementedError('Not implemented yet')

=======

            chain_id = Path(fname).stem
            result_exists = prediction_results_file.has_result_for_chain_id(chain_id)
            if result_exists:
                LOG.info(f"Skipping file {fname} (result for '{chain_id}' already exists)")
                continue

            pdb_path = os.path.join(structure_dir, fname)
            LOG.info(f"Making prediction for file {fname} (chain '{chain_id}')")
            result = predict(model, pdb_path)
            prediction_results_file.add_result(result)
            if args.pymol_visual:
                write_pymol_script(results=[result], save_dir=outer_save_dir)
    elif input_method == 'structure_file':
        result = predict(model, args.structure_file)
        prediction_results_file.add_result(result)
        if args.pymol_visual:
            write_pymol_script(results=[result], save_dir=outer_save_dir)
    else:
        raise NotImplementedError('Not implemented yet')

    prediction_results_file.flush()
    LOG.info("DONE")

>>>>>>> 60437592

def parse_args():
    """
    Parse command line arguments
    """
    parser = argparse.ArgumentParser()
    parser.add_argument('--model_dir', type=str,
                        default=f'{REPO_ROOT}/saved_models/secondary_structure_epoch17/version_2',
                        help='path to model directory must contain model.pt and config.json')
    parser.add_argument('--output', '-o', type=str, required=True,
                        help='write results to this file')
    parser.add_argument('--uniprot_id', type=str, default=None, help='single uniprot id')
    parser.add_argument('--uniprot_id_list_file', type=str, default=None,
                        help='path to file containing uniprot ids')
    parser.add_argument('--structure_directory', type=str, default=None,
                        help='path to directory containing PDB or MMCIF files')
    parser.add_argument('--structure_file', type=str, default=None,
                        help='path to PDB or MMCIF files')
    parser.add_argument('--append', '-a', dest='allow_append', action='store_true', default=False, 
                        help='allow results to be appended to an existing file')
    parser.add_argument('--pdb_id', type=str, default=None, help='single pdb id')
    parser.add_argument('--pdb_id_list_file', type=str, default=None, help='path to file containing uniprot ids')
    parser.add_argument('--save_dir', type=str, default='results', help='path where results and images will be saved')
    parser.add_argument('--remove_disordered_domain_threshold', type=float, default=0.35,
                        help='if the domain is less than this proportion secondary structure, it will be removed')
    parser.add_argument('--min_domain_length', type=int, default=30,
                        help='if the domain has fewer residues than this it will be removed')
    parser.add_argument('--min_ss_components', type=int, default=2,
                        help='if the domain has fewer than this number of distinct secondary structure components,'
                             'it will be removed')
    parser.add_argument('--pymol_visual', dest='pymol_visual', action='store_true',
                        help='whether to generate pymol images')
    args = parser.parse_args()
    return args

if __name__=="__main__":
    # note: any variables created here will be global (bad)
    setup_logging()
    main(parse_args())
<|MERGE_RESOLUTION|>--- conflicted
+++ resolved
@@ -129,6 +129,15 @@
     return torch.Tensor(stacked_features)
 
 
+def calc_residue_dist(residue_one, residue_two) :
+    """Returns the C-alpha distance between two residues"""
+    try:
+        diff_vector = residue_one["CA"].coord - residue_two["CA"].coord
+        dist = np.sqrt(np.sum(diff_vector * diff_vector))
+    except:
+        dist = 20.0
+    return dist
+
 def get_model_structure(structure_path, chain='A') -> Bio.PDB.Structure:
     """
     Returns the Bio.PDB.Structure object for a given PDB or MMCIF file
@@ -192,7 +201,7 @@
     config["learner"]["min_domain_length"] = min_domain_length
     learner = pairwise_predictor(config["learner"], output_dir=model_dir)
     if ss_mod:
-        learner.ss_mod = True
+        learner.ss_mod = True # todo refactor this to something less ugly
     learner.eval()
     learner.load_checkpoints()
     return learner
@@ -335,11 +344,6 @@
         min_domain_length=args.min_domain_length,
     )
     os.makedirs(outer_save_dir, exist_ok=True)
-<<<<<<< HEAD
-    prediction_results = []
-    csv_writer = get_csv_writer(args.output)
-    csv_writer.writeheader()
-=======
     output_path = Path(args.output).absolute()
 
     prediction_results_file = PredictionResultsFile(
@@ -349,7 +353,6 @@
         allow_skip=args.allow_append,
     )
 
->>>>>>> 60437592
     if input_method == 'structure_directory':
         structure_dir = args.structure_directory
         for idx, fname in enumerate(os.listdir(structure_dir)):
@@ -357,20 +360,6 @@
             LOG.debug(f"Checking file {fname} (suffix: {suffix}) ..")
             if suffix not in ACCEPTED_STRUCTURE_FILE_SUFFIXES:
                 continue
-<<<<<<< HEAD
-            pdb_path = os.path.join(structure_dir, fname)
-            LOG.info(f"Making prediction for file {fname}")
-            result = run_single_pred(pdb_path, model, csv_writer,
-                                     outer_save_dir, pymol_visual=args.pymol_visual)
-            prediction_results.append(result)
-    elif input_method == 'structure_file':
-        result = run_single_pred(args.structure_file, model, csv_writer,
-                                 outer_save_dir, pymol_visual=args.pymol_visual)
-        prediction_results.append(result)
-    else:
-        raise NotImplementedError('Not implemented yet')
-
-=======
 
             chain_id = Path(fname).stem
             result_exists = prediction_results_file.has_result_for_chain_id(chain_id)
@@ -383,19 +372,32 @@
             result = predict(model, pdb_path)
             prediction_results_file.add_result(result)
             if args.pymol_visual:
-                write_pymol_script(results=[result], save_dir=outer_save_dir)
+                generate_pymol_image(
+                    pdb_path=str(result.pdb_path),
+                    chain='A',
+                    chopping=result.chopping or '',
+                    image_out_path=os.path.join(str(outer_save_dir), f'{result.pdb_path.name.replace(".pdb", "")}.png'),
+                    path_to_script=os.path.join(str(outer_save_dir), 'image_gen.pml'),
+                    pymol_executable=PYMOL_EXE,
+                )
     elif input_method == 'structure_file':
         result = predict(model, args.structure_file)
         prediction_results_file.add_result(result)
         if args.pymol_visual:
-            write_pymol_script(results=[result], save_dir=outer_save_dir)
+            generate_pymol_image(
+                pdb_path=str(result.pdb_path),
+                chain='A',
+                chopping=result.chopping or '',
+                image_out_path=os.path.join(str(outer_save_dir), f'{result.pdb_path.name.replace(".pdb", "")}.png'),
+                path_to_script=os.path.join(str(outer_save_dir), 'image_gen.pml'),
+                pymol_executable=PYMOL_EXE,
+            )
     else:
         raise NotImplementedError('Not implemented yet')
 
     prediction_results_file.flush()
     LOG.info("DONE")
 
->>>>>>> 60437592
 
 def parse_args():
     """
@@ -414,7 +416,7 @@
                         help='path to directory containing PDB or MMCIF files')
     parser.add_argument('--structure_file', type=str, default=None,
                         help='path to PDB or MMCIF files')
-    parser.add_argument('--append', '-a', dest='allow_append', action='store_true', default=False, 
+    parser.add_argument('--append', '-a', dest='allow_append', action='store_true', default=False,
                         help='allow results to be appended to an existing file')
     parser.add_argument('--pdb_id', type=str, default=None, help='single pdb id')
     parser.add_argument('--pdb_id_list_file', type=str, default=None, help='path to file containing uniprot ids')
